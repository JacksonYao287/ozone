--- conflicted
+++ resolved
@@ -235,22 +235,19 @@
 
   public static final String OZONE_OM_HA_PREFIX = "ozone.om.ha";
 
-<<<<<<< HEAD
+  public static final String OZONE_FS_TRASH_INTERVAL_KEY =
+      "ozone.fs.trash.interval";
+
+  public static final long  OZONE_FS_TRASH_INTERVAL_DEFAULT = 0;
+
+  public static final String OZONE_FS_TRASH_CHECKPOINT_INTERVAL_KEY =
+      "ozone.fs.trash.checkpoint.interval";
+
+  public static final long  OZONE_FS_TRASH_CHECKPOINT_INTERVAL_DEFAULT = 0;
+
   public static final String OZONE_OM_RATIS_BASED_FINALIZATION_TIMEOUT =
       "ozone.om.finalization.ratis.based.timeout";
   public static final TimeDuration
       OZONE_OM_RATIS_BASED_FINALIZATION_TIMEOUT_DEFAULT
-      = TimeDuration.valueOf(30, TimeUnit.SECONDS);;
-
-=======
-  public static final String OZONE_FS_TRASH_INTERVAL_KEY =
-      "ozone.fs.trash.interval";
-
-  public static final long  OZONE_FS_TRASH_INTERVAL_DEFAULT = 0;
-
-  public static final String OZONE_FS_TRASH_CHECKPOINT_INTERVAL_KEY =
-      "ozone.fs.trash.checkpoint.interval";
-
-  public static final long  OZONE_FS_TRASH_CHECKPOINT_INTERVAL_DEFAULT = 0;
->>>>>>> 85af50b8
+      = TimeDuration.valueOf(30, TimeUnit.SECONDS);
 }