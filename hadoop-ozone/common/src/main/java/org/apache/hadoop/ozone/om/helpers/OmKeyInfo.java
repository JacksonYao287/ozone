--- conflicted
+++ resolved
@@ -46,12 +46,8 @@
  * This is returned from OM to client, and client use class to talk to
  * datanode. Also, this is the metadata written to om.db on server side.
  */
-<<<<<<< HEAD
 public final class OmKeyInfo extends WithParentObjectId {
-=======
-public final class OmKeyInfo extends WithObjectID {
   private static final Logger LOG = LoggerFactory.getLogger(OmKeyInfo.class);
->>>>>>> 4c313b80
   private final String volumeName;
   private final String bucketName;
   // name of key client specified
