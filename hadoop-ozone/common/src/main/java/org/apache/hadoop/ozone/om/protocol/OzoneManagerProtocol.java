/**
 * Licensed to the Apache Software Foundation (ASF) under one
 * or more contributor license agreements.  See the NOTICE file
 * distributed with this work for additional information
 * regarding copyright ownership.  The ASF licenses this file
 * to you under the Apache License, Version 2.0 (the
 * "License"); you may not use this file except in compliance
 * with the License.  You may obtain a copy of the License at
 * <p>
 * http://www.apache.org/licenses/LICENSE-2.0
 * <p>
 * Unless required by applicable law or agreed to in writing, software
 * distributed under the License is distributed on an "AS IS" BASIS,
 * WITHOUT WARRANTIES OR CONDITIONS OF ANY KIND, either express or implied.
 * See the License for the specific language governing permissions and
 * limitations under the License.
 */

package org.apache.hadoop.ozone.om.protocol;

import java.io.Closeable;
import java.io.IOException;
import java.util.List;

import org.apache.hadoop.hdds.scm.container.common.helpers.ExcludeList;
import org.apache.hadoop.ozone.OzoneAcl;
import org.apache.hadoop.ozone.om.IOmMetadataReader;
import org.apache.hadoop.ozone.om.OMConfigKeys;
import org.apache.hadoop.ozone.om.exceptions.OMException;
import org.apache.hadoop.ozone.om.helpers.DBUpdates;
import org.apache.hadoop.ozone.om.helpers.DeleteTenantState;
import org.apache.hadoop.ozone.om.helpers.KeyInfoWithVolumeContext;
import org.apache.hadoop.ozone.om.helpers.OmBucketArgs;
import org.apache.hadoop.ozone.om.helpers.OmBucketInfo;
import org.apache.hadoop.ozone.om.helpers.OmDeleteKeys;
import org.apache.hadoop.ozone.om.helpers.OmKeyArgs;
import org.apache.hadoop.ozone.om.helpers.OmKeyLocationInfo;
import org.apache.hadoop.ozone.om.helpers.OmMultipartCommitUploadPartInfo;
import org.apache.hadoop.ozone.om.helpers.OmMultipartInfo;
import org.apache.hadoop.ozone.om.helpers.OmMultipartUploadCompleteInfo;
import org.apache.hadoop.ozone.om.helpers.OmMultipartUploadCompleteList;
import org.apache.hadoop.ozone.om.helpers.OmMultipartUploadList;
import org.apache.hadoop.ozone.om.helpers.OmMultipartUploadListParts;
import org.apache.hadoop.ozone.om.helpers.OmRenameKeys;
import org.apache.hadoop.ozone.om.helpers.OmTenantArgs;
import org.apache.hadoop.ozone.om.helpers.OmVolumeArgs;
import org.apache.hadoop.ozone.om.helpers.OpenKeySession;
import org.apache.hadoop.ozone.om.helpers.RepeatedOmKeyInfo;
import org.apache.hadoop.ozone.om.helpers.S3SecretValue;
import org.apache.hadoop.ozone.om.helpers.S3VolumeContext;
import org.apache.hadoop.ozone.om.helpers.ServiceInfo;
import org.apache.hadoop.ozone.om.helpers.ServiceInfoEx;
import org.apache.hadoop.ozone.om.helpers.SnapshotInfo;
import org.apache.hadoop.ozone.om.helpers.TenantStateList;
import org.apache.hadoop.ozone.om.helpers.TenantUserInfoValue;
import org.apache.hadoop.ozone.om.helpers.TenantUserList;
import org.apache.hadoop.ozone.protocol.proto.OzoneManagerProtocolProtos;
import org.apache.hadoop.ozone.protocol.proto.OzoneManagerProtocolProtos.OzoneAclInfo;
import org.apache.hadoop.ozone.protocol.proto.OzoneManagerProtocolProtos.PrepareStatusResponse;
import org.apache.hadoop.ozone.protocol.proto.OzoneManagerProtocolProtos.PrepareStatusResponse.PrepareStatus;
import org.apache.hadoop.ozone.protocol.proto.OzoneManagerProtocolProtos.CancelPrepareResponse;
import org.apache.hadoop.ozone.protocol.proto.OzoneManagerProtocolProtos.EchoRPCResponse;
import org.apache.hadoop.ozone.security.OzoneDelegationTokenSelector;
import org.apache.hadoop.ozone.security.acl.OzoneObj;
import org.apache.hadoop.ozone.snapshot.SnapshotDiffReport;
import org.apache.hadoop.ozone.upgrade.UpgradeFinalizer.StatusAndMessages;
import org.apache.hadoop.security.KerberosInfo;
import org.apache.hadoop.security.token.TokenInfo;

/**
 * Protocol to talk to OM.
 */
@KerberosInfo(
    serverPrincipal = OMConfigKeys.OZONE_OM_KERBEROS_PRINCIPAL_KEY)
@TokenInfo(OzoneDelegationTokenSelector.class)
public interface OzoneManagerProtocol
    extends IOmMetadataReader, OzoneManagerSecurityProtocol, Closeable {

  @SuppressWarnings("checkstyle:ConstantName")
  /**
   * Version 1: Initial version.
   */
  long versionID = 1L;

  /**
   * Creates a volume.
   * @param args - Arguments to create Volume.
   * @throws IOException
   */
  default void createVolume(OmVolumeArgs args) throws IOException {
    throw new UnsupportedOperationException("OzoneManager does not require " +
        "this to be implemented, as write requests use a new approach.");
  }


  /**
   * Changes the owner of a volume.
   * @param volume  - Name of the volume.
   * @param owner - Name of the owner.
   * @return true if operation succeeded, false if specified user is
   *         already the owner.
   * @throws IOException
   */
  default boolean setOwner(String volume, String owner) throws IOException {
    throw new UnsupportedOperationException("OzoneManager does not require " +
        "this to be implemented, as write requests use a new approach.");
  }


  /**
   * Changes the Quota on a volume.
   * @param volume - Name of the volume.
   * @param quotaInNamespace - Volume quota in counts.
   * @param quotaInBytes - Volume quota in bytes.
   * @throws IOException
   */
  default void setQuota(String volume, long quotaInNamespace, long quotaInBytes)
      throws IOException {
    throw new UnsupportedOperationException("OzoneManager does not require " +
        "this to be implemented, as write requests use a new approach.");
  }


  /**
   * Checks if the specified user can access this volume.
   * @param volume - volume
   * @param userAcl - user acls which needs to be checked for access
   * @return true if the user has required access for the volume,
   *         false otherwise
   * @throws IOException
   */
  default boolean checkVolumeAccess(String volume, OzoneAclInfo userAcl)
      throws IOException {
    throw new UnsupportedOperationException("This operation is not supported.");
  }


  /**
   * Gets the volume information.
   * @param volume - Volume name.
   * @return VolumeArgs or exception is thrown.
   * @throws IOException
   */
  OmVolumeArgs getVolumeInfo(String volume) throws IOException;

  /**
   * Deletes an existing empty volume.
   * @param volume - Name of the volume.
   * @throws IOException
   */
  default void deleteVolume(String volume) throws IOException {
    throw new UnsupportedOperationException("OzoneManager does not require " +
        "this to be implemented, as write requests use a new approach.");
  }


  /**
   * Lists volumes accessible by a specific user.
   * @param userName - user name
   * @param prefix  - Filter prefix -- Return only entries that match this.
   * @param prevKey - Previous key -- List starts from the next from the prevkey
   * @param maxKeys - Max number of keys to return.
   * @return List of Volumes.
   * @throws IOException
   */
  List<OmVolumeArgs> listVolumeByUser(String userName, String prefix, String
      prevKey, int maxKeys) throws IOException;

  /**
   * Lists volume all volumes in the cluster.
   * @param prefix  - Filter prefix -- Return only entries that match this.
   * @param prevKey - Previous key -- List starts from the next from the prevkey
   * @param maxKeys - Max number of keys to return.
   * @return List of Volumes.
   * @throws IOException
   */
  List<OmVolumeArgs> listAllVolumes(String prefix, String
      prevKey, int maxKeys) throws IOException;

  /**
   * Creates a bucket.
   * @param bucketInfo - BucketInfo to create Bucket.
   * @throws IOException
   */
  default void createBucket(OmBucketInfo bucketInfo) throws IOException {
    throw new UnsupportedOperationException("OzoneManager does not require " +
        "this to be implemented, as write requests use a new approach.");
  }


  /**
   * Gets the bucket information.
   * @param volumeName - Volume name.
   * @param bucketName - Bucket name.
   * @return OmBucketInfo or exception is thrown.
   * @throws IOException
   */
  OmBucketInfo getBucketInfo(String volumeName, String bucketName)
      throws IOException;

  /**
   * Sets bucket property from args.
   * @param args - BucketArgs.
   * @throws IOException
   */
  default void setBucketProperty(OmBucketArgs args) throws IOException {
    throw new UnsupportedOperationException("OzoneManager does not require " +
        "this to be implemented, as write requests use a new approach.");
  }

  /**
   * Changes the owner of a bucket.
   * @param args  - OMBucketArgs
   * @return true if operation succeeded, false if specified user is
   *         already the owner.
   * @throws IOException
   */
  default boolean setBucketOwner(OmBucketArgs args) throws IOException {
    throw new UnsupportedOperationException("OzoneManager does not require " +
        "this to be implemented, as write requests use a new approach.");
  }


  /**
   * Open the given key and return an open key session.
   *
   * @param args the args of the key.
   * @return OpenKeySession instance that client uses to talk to container.
   * @throws IOException
   */
  default OpenKeySession openKey(OmKeyArgs args) throws IOException {
    throw new UnsupportedOperationException("OzoneManager does not require " +
        "this to be implemented, as write requests use a new approach.");
  }

  /**
   * Commit a key. This will make the change from the client visible. The client
   * is identified by the clientID.
   *
   * @param args the key to commit
   * @param clientID the client identification
   * @throws IOException
   */
  default void commitKey(OmKeyArgs args, long clientID)
      throws IOException {
    throw new UnsupportedOperationException("OzoneManager does not require " +
        "this to be implemented, as write requests use a new approach.");
  }


  /**
   * Allocate a new block, it is assumed that the client is having an open key
   * session going on. This block will be appended to this open key session.
   *
   * @param args the key to append
   * @param clientID the client identification
   * @param excludeList List of datanodes/containers to exclude during block
   *                    allocation
   * @return an allocated block
   * @throws IOException
   */
  default OmKeyLocationInfo allocateBlock(OmKeyArgs args, long clientID,
      ExcludeList excludeList) throws IOException {
    throw new UnsupportedOperationException("OzoneManager does not require " +
        "this to be implemented, as write requests use a new approach.");
  }

  /**
<<<<<<< HEAD
=======
   * Look up for the container of an existing key.
   *
   * @param args the args of the key.
   * @return OmKeyInfo instance that client uses to talk to container.
   * @throws IOException
   * @deprecated use {@link OzoneManagerProtocol#getKeyInfo} instead.
   */
  @Deprecated
  OmKeyInfo lookupKey(OmKeyArgs args) throws IOException;

  /**
   * Lookup for the container of an existing key.
   *
   * @param args the args of the key.
   * @param assumeS3Context if true OM will automatically lookup the S3
   *                        volume context and includes in the response.
   * @return KeyInfoWithVolumeContext includes info that client uses to talk
   *         to containers and S3 volume context info if assumeS3Context is set.
   */
  KeyInfoWithVolumeContext getKeyInfo(OmKeyArgs args, boolean assumeS3Context)
      throws IOException;

  /**
>>>>>>> ab91e462
   * Rename an existing key within a bucket.
   * @param args the args of the key.
   * @param toKeyName New name to be used for the Key
   * @throws IOException
   */
  default void renameKey(OmKeyArgs args, String toKeyName) throws IOException {
    throw new UnsupportedOperationException("OzoneManager does not require " +
        "this to be implemented, as write requests use a new approach.");
  }


  /**
   * Rename existing keys within a bucket.
   * @param omRenameKeys Includes volume, bucket, and fromKey toKey name map
   *                     and fromKey name toKey info Map.
   * @throws IOException
   */
  default void renameKeys(OmRenameKeys omRenameKeys) throws IOException {
    throw new UnsupportedOperationException("OzoneManager does not require " +
        "this to be implemented, as write requests use a new approach.");
  }


  /**
   * Deletes an existing key.
   *
   * @param args the args of the key.
   * @throws IOException
   */
  default void deleteKey(OmKeyArgs args) throws IOException {
    throw new UnsupportedOperationException("OzoneManager does not require " +
        "this to be implemented, as write requests use a new approach.");
  }


  /**
   * Deletes existing key/keys. This interface supports delete
   * multiple keys and a single key. Used by deleting files
   * through OzoneFileSystem.
   *
   * @param deleteKeys
   * @throws IOException
   */
  default void deleteKeys(OmDeleteKeys deleteKeys) throws IOException {
    throw new UnsupportedOperationException("OzoneManager does not require " +
        "this to be implemented, as write requests use a new approach.");
  }


  /**
   * Deletes an existing empty bucket from volume.
   * @param volume - Name of the volume.
   * @param bucket - Name of the bucket.
   * @throws IOException
   */
  default void deleteBucket(String volume, String bucket) throws IOException {
    throw new UnsupportedOperationException("OzoneManager does not require " +
        "this to be implemented, as write requests use a new approach.");
  }


  /**
   * Returns a list of buckets represented by {@link OmBucketInfo}
   * in the given volume. Argument volumeName is required, others
   * are optional.
   *
   * @param volumeName
   *   the name of the volume.
   * @param startBucketName
   *   the start bucket name, only the buckets whose name is
   *   after this value will be included in the result.
   * @param bucketPrefix
   *   bucket name prefix, only the buckets whose name has
   *   this prefix will be included in the result.
   * @param maxNumOfBuckets
   *   the maximum number of buckets to return. It ensures
   *   the size of the result will not exceed this limit.
   * @return a list of buckets.
   * @throws IOException
   */
  List<OmBucketInfo> listBuckets(String volumeName,
      String startBucketName, String bucketPrefix, int maxNumOfBuckets)
      throws IOException;

  /**
   * Returns list of Ozone services with its configuration details.
   *
   * @return list of Ozone services
   * @throws IOException
   */
  List<ServiceInfo> getServiceList() throws IOException;

  ServiceInfoEx getServiceInfo() throws IOException;

  /**
   * Triggers Ranger background sync task immediately.
   *
   * Requires Ozone administrator privilege.
   *
   * @param noWait set to true if client won't wait for the result.
   * @return true if noWait is true or when task completed successfully,
   *         false otherwise.
   * @throws IOException OMException (e.g. PERMISSION_DENIED)
   */
  boolean triggerRangerBGSync(boolean noWait) throws IOException;

  /**
   * Initiate metadata upgrade finalization.
   * This method when called, initiates finalization of Ozone Manager metadata
   * during an upgrade. The status returned contains the status
   * - ALREADY_FINALIZED with empty message list when the software layout
   *    version and the metadata layout version are equal
   * - STARTING_FINALIZATION with empty message list when the finalization
   *    has been started successfully
   * - If a finalization is already in progress, then the method throws an
   *    {@link OMException} with a result code INVALID_REQUEST
   *
   *
   * The leader Ozone Manager initiates finalization of the followers via
   * the Raft protocol in other Ozone Managers, and reports progress to the
   * client via the
   * {@link #queryUpgradeFinalizationProgress(String, boolean, boolean)}
   * call.
   *
   * The follower Ozone Managers reject this request and directs the client to
   * the leader.
   *
   * @param upgradeClientID String identifier of the upgrade finalizer client
   * @return the finalization status.
   * @throws IOException
   *            when finalization is failed, or this Ozone Manager is not the
   *                leader.
   * @throws OMException
   *            when finalization is already in progress.
   */
  StatusAndMessages finalizeUpgrade(String upgradeClientID) throws IOException;

  /**
   * Queries the current status of finalization.
   * This method when called, returns the status messages from the finalization
   * progress, if any. The status returned is
   * - FINALIZATION_IN_PROGRESS, and the messages since the last query if the
   *    finalization is still running
   * - FINALIZATION_DONE with a message list containing the messages since
   *    the last query, if the finalization ended but the messages were not
   *    yet emitted to the client.
   * - ALREADY_FINALIZED with an empty message list otherwise
   * - If finalization is not in progress, but software layout version and
   *    metadata layout version are different, the method will throw an
   *    {@link OMException} with a result code INVALID_REQUEST
   * - If during finalization an other client with different ID than the one
   *    initiated finalization is calling the method, then an
   *    {@link OMException} with a result code INVALID_REQUEST is thrown,
   *    unless the request is forced by a new client, in which case the new
   *    client takes over the old client and the old client should exit.
   *
   * @param takeover set force takeover of output monitoring
   * @param readonly set readonly of output
   * @param upgradeClientID String identifier of the upgrade finalizer client
   * @return the finalization status and status messages.
   * @throws IOException
   *            if there was a problem during the query
   * @throws OMException
   *            if finalization is needed but not yet started
   */
  StatusAndMessages queryUpgradeFinalizationProgress(
      String upgradeClientID, boolean takeover, boolean readonly
  ) throws IOException;

  /*
   * S3 Specific functionality that is supported by Ozone Manager.
   */

  /**
   * Initiate multipart upload for the specified key.
   * @param keyArgs
   * @return MultipartInfo
   * @throws IOException
   */
  default OmMultipartInfo initiateMultipartUpload(OmKeyArgs keyArgs)
      throws IOException {
    throw new UnsupportedOperationException("OzoneManager does not require " +
        "this to be implemented, as write requests use a new approach.");
  }



  /**
   * Commit Multipart upload part file.
   * @param omKeyArgs
   * @param clientID
   * @return OmMultipartCommitUploadPartInfo
   * @throws IOException
   */
  default OmMultipartCommitUploadPartInfo commitMultipartUploadPart(
      OmKeyArgs omKeyArgs, long clientID) throws IOException {
    throw new UnsupportedOperationException("OzoneManager does not require " +
        "this to be implemented, as write requests use a new approach.");
  }


  /**
   * Complete Multipart upload Request.
   * @param omKeyArgs
   * @param multipartUploadList
   * @return OmMultipartUploadCompleteInfo
   * @throws IOException
   */
  default OmMultipartUploadCompleteInfo completeMultipartUpload(
      OmKeyArgs omKeyArgs, OmMultipartUploadCompleteList multipartUploadList)
      throws IOException {
    throw new UnsupportedOperationException("OzoneManager does not require " +
        "this to be implemented, as write requests use a new approach.");
  }


  /**
   * Abort multipart upload.
   * @param omKeyArgs
   * @throws IOException
   */
  default void abortMultipartUpload(OmKeyArgs omKeyArgs) throws IOException {
    throw new UnsupportedOperationException("OzoneManager does not require " +
        "this to be implemented, as write requests use a new approach.");
  }


  /**
   * Returns list of parts of a multipart upload key.
   * @param volumeName
   * @param bucketName
   * @param keyName
   * @param uploadID
   * @param partNumberMarker
   * @param maxParts
   * @return OmMultipartUploadListParts
   */
  OmMultipartUploadListParts listParts(String volumeName, String bucketName,
      String keyName, String uploadID, int partNumberMarker,
      int maxParts)  throws IOException;

  /**
   * List in-flight uploads.
   */
  OmMultipartUploadList listMultipartUploads(String volumeName,
      String bucketName, String prefix) throws IOException;

  /**
   * Gets s3Secret for given kerberos user.
   * @param kerberosID
   * @return S3SecretValue
   * @throws IOException
   */
  default S3SecretValue getS3Secret(String kerberosID) throws IOException {
    throw new UnsupportedOperationException("OzoneManager does not require " +
        "this to be implemented, as write requests use a new approach.");
  }

  /**
   * Gets s3Secret for given kerberos user.
   * @param kerberosID
   * @param createIfNotExist
   * @return S3SecretValue
   * @throws IOException
   */
  default S3SecretValue getS3Secret(String kerberosID, boolean createIfNotExist)
      throws IOException {
    throw new UnsupportedOperationException("OzoneManager does not require " +
        "this to be implemented, as write requests use a new approach");
  };

  /**
   * Set secret key for accessId.
   * @param accessId
   * @param secretKey
   * @return S3SecretValue
   * @throws IOException
   */
  default S3SecretValue setS3Secret(String accessId, String secretKey)
      throws IOException {
    throw new UnsupportedOperationException("OzoneManager does not require " +
        "this to be implemented, as write requests use a new approach");
  }

  /**
   * Revokes s3Secret of given kerberos user.
   * @param kerberosID
   * @throws IOException
   */
  default void revokeS3Secret(String kerberosID) throws IOException {
    throw new UnsupportedOperationException("OzoneManager does not require " +
        "this to be implemented, as write requests use a new approach.");
  }

  /**
   * Create a tenant.
   * @param omTenantArgs OmTenantArgs
   * @throws IOException
   */
  default void createTenant(OmTenantArgs omTenantArgs) throws IOException {
    throw new UnsupportedOperationException("OzoneManager does not require " +
        "this to be implemented, as write requests use a new approach");
  }

  /**
   * Delete a tenant.
   * @param tenantId tenant name.
   * @return DeleteTenantResponse
   * @throws IOException
   */
  default DeleteTenantState deleteTenant(String tenantId)
      throws IOException {
    throw new UnsupportedOperationException("OzoneManager does not require " +
        "this to be implemented, as write requests use a new approach");
  }

  /**
   * Assign user to a tenant.
   * @param username user name to be assigned.
   * @param tenantId tenant name.
   * @param accessId access ID.
   * @return S3SecretValue
   * @throws IOException
   */
  default S3SecretValue tenantAssignUserAccessId(String username,
                                                 String tenantId,
                                                 String accessId)
      throws IOException {
    throw new UnsupportedOperationException("OzoneManager does not require " +
        "this to be implemented, as write requests use a new approach");
  }

  S3VolumeContext getS3VolumeContext() throws IOException;

  /**
   * Revoke user accessId to a tenant.
   * @param accessId accessId to be revoked.
   * @throws IOException
   */
  default void tenantRevokeUserAccessId(String accessId) throws IOException {
    throw new UnsupportedOperationException("OzoneManager does not require " +
        "this to be implemented, as write requests use a new approach");
  }

  /**
   * Create snapshot.
   * @param volumeName vol to be used
   * @param bucketName bucket to be used
   * @param snapshotName name to be used
   * @return name used
   * @throws IOException
   */
  default String createSnapshot(String volumeName,
      String bucketName, String snapshotName) throws IOException {
    throw new UnsupportedOperationException("OzoneManager does not require " +
        "this to be implemented");
  }

  /**
   * List snapshots in a volume/bucket.
   * @param volumeName volume name
   * @param bucketName bucket name
   * @return list of snapshots for volume/bucket snapshotpath.
   * @throws IOException
   */
  default List<SnapshotInfo> listSnapshot(String volumeName, String bucketName)
      throws IOException {
    throw new UnsupportedOperationException("OzoneManager does not require " +
        "this to be implemented");
  }

  /**
   * Get the differences between two snapshots.
   * @param volumeName Name of the volume to which the snapshotted bucket belong
   * @param bucketName Name of the bucket to which the snapshots belong
   * @param fromSnapshot The name of the starting snapshot
   * @param toSnapshot The name of the ending snapshot
   * @return the difference report between two snapshots
   * @throws IOException in case of any exception while generating snapshot diff
   */
  default SnapshotDiffReport snapshotDiff(String volumeName,
                                          String bucketName,
                                          String fromSnapshot,
                                          String toSnapshot)
      throws IOException {
    throw new UnsupportedOperationException("OzoneManager does not require " +
        "this to be implemented");
  }

  /**
   * Assign admin role to a user identified by an accessId in a tenant.
   * @param accessId access ID.
   * @param tenantId tenant name.
   * @param delegated true if making delegated admin.
   * @throws IOException
   */
  default void tenantAssignAdmin(String accessId,
                                 String tenantId,
                                 boolean delegated)
      throws IOException {
    throw new UnsupportedOperationException("OzoneManager does not require " +
        "this to be implemented, as write requests use a new approach");
  }

  /**
   * Revoke admin role of an accessId in a tenant.
   * @param accessId access ID.
   * @param tenantId tenant name.
   * @throws IOException
   */
  default void tenantRevokeAdmin(String accessId,
                                 String tenantId) throws IOException {
    throw new UnsupportedOperationException("OzoneManager does not require " +
        "this to be implemented, as write requests use a new approach");
  }

  /**
   * Get tenant info for a user.
   * @param userPrincipal Kerberos principal of a user.
   * @return TenantUserInfo
   * @throws IOException
   */
  TenantUserInfoValue tenantGetUserInfo(String userPrincipal)
      throws IOException;

  TenantUserList listUsersInTenant(String tenantId, String prefix)
      throws IOException;

  /**
   * List tenants.
   * @return TenantStateList
   * @throws IOException
   */
  TenantStateList listTenant() throws IOException;

  /**
   * Ozone FS api to create a directory. Parent directories if do not exist
   * are created for the input directory.
   *
   * @param args Key args
   * @throws OMException if any entry in the path exists as a file
   *                     if bucket does not exist
   * @throws IOException if there is error in the db
   *                     invalid arguments
   */
  default void createDirectory(OmKeyArgs args) throws IOException {
    throw new UnsupportedOperationException("OzoneManager does not require " +
        "this to be implemented, as write requests use a new approach.");
  }


  /**
   * OzoneFS api to creates an output stream for a file.
   *
   * @param keyArgs   Key args
   * @param overWrite if true existing file at the location will be overwritten
   * @param recursive if true file would be created even if parent directories
   *                  do not exist
   * @throws OMException if given key is a directory
   *                     if file exists and isOverwrite flag is false
   *                     if an ancestor exists as a file
   *                     if bucket does not exist
   * @throws IOException if there is error in the db
   *                     invalid arguments
   */
  default OpenKeySession createFile(OmKeyArgs keyArgs, boolean overWrite,
      boolean recursive) throws IOException {
    throw new UnsupportedOperationException("OzoneManager does not require " +
        "this to be implemented, as write requests use a new approach.");
  }


  /**
<<<<<<< HEAD
=======
   * OzoneFS api to lookup for a file.
   *
   * @param keyArgs Key args
   * @throws OMException if given key is not found or it is not a file
   *                     if bucket does not exist
   * @throws IOException if there is error in the db
   *                     invalid arguments
   * @deprecated use {@link OzoneManagerProtocol#getKeyInfo} instead.
   */
  @Deprecated
  OmKeyInfo lookupFile(OmKeyArgs keyArgs) throws IOException;

  /**
   * List the status for a file or a directory and its contents.
   *
   * @param keyArgs    Key args
   * @param recursive  For a directory if true all the descendants of a
   *                   particular directory are listed
   * @param startKey   Key from which listing needs to start. If startKey exists
   *                   its status is included in the final list.
   * @param numEntries Number of entries to list from the start key
   * @return list of file status
   */
  List<OzoneFileStatus> listStatus(OmKeyArgs keyArgs, boolean recursive,
      String startKey, long numEntries) throws IOException;

  /**
   * List the status for a file or a directory and its contents.
   *
   * @param keyArgs    Key args
   * @param recursive  For a directory if true all the descendants of a
   *                   particular directory are listed
   * @param startKey   Key from which listing needs to start. If startKey exists
   *                   its status is included in the final list.
   * @param numEntries Number of entries to list from the start key
   * @param allowPartialPrefixes if partial prefixes should be allowed,
   *                             this is needed in context of ListKeys
   * @return list of file status
   */
  List<OzoneFileStatus> listStatus(OmKeyArgs keyArgs, boolean recursive,
                                   String startKey, long numEntries,
                                   boolean allowPartialPrefixes)
      throws IOException;

  /**
>>>>>>> ab91e462
   * Add acl for Ozone object. Return true if acl is added successfully else
   * false.
   * @param obj Ozone object for which acl should be added.
   * @param acl ozone acl to be added.
   *
   * @throws IOException if there is error.
   * */
  default boolean addAcl(OzoneObj obj, OzoneAcl acl) throws IOException {
    throw new UnsupportedOperationException("OzoneManager does not require " +
        "this to be implemented, as write requests use a new approach.");
  }


  /**
   * Remove acl for Ozone object. Return true if acl is removed successfully
   * else false.
   * @param obj Ozone object.
   * @param acl Ozone acl to be removed.
   *
   * @throws IOException if there is error.
   * */
  default boolean removeAcl(OzoneObj obj, OzoneAcl acl) throws IOException {
    throw new UnsupportedOperationException("OzoneManager does not require " +
        "this to be implemented, as write requests use a new approach.");
  }


  /**
   * Acls to be set for given Ozone object. This operations reset ACL for
   * given object to list of ACLs provided in argument.
   * @param obj Ozone object.
   * @param acls List of acls.
   *
   * @throws IOException if there is error.
   * */
  default boolean setAcl(OzoneObj obj, List<OzoneAcl> acls) throws IOException {
    throw new UnsupportedOperationException("OzoneManager does not require " +
        "this to be implemented, as write requests use a new approach.");
  }

  /**
   * Get DB updates since a specific sequence number.
   * @param dbUpdatesRequest request that encapsulates a sequence number.
   * @return Wrapper containing the updates.
   */
  DBUpdates getDBUpdates(
      OzoneManagerProtocolProtos.DBUpdatesRequest dbUpdatesRequest)
      throws IOException;

  /**
   * List trash allows the user to list the keys that were marked as deleted,
   * but not actually deleted by Ozone Manager. This allows a user to recover
   * keys within a configurable window.
   * @param volumeName - The volume name, which can also be a wild card
   *                   using '*'.
   * @param bucketName - The bucket name, which can also be a wild card
   *                   using '*'.
   * @param startKeyName - List keys from a specific key name.
   * @param keyPrefix - List keys using a specific prefix.
   * @param maxKeys - The number of keys to be returned. This must be below
   *                the cluster level set by admins.
   * @return The list of keys that are deleted from the deleted table.
   * @throws IOException
   */
  List<RepeatedOmKeyInfo> listTrash(String volumeName, String bucketName,
      String startKeyName, String keyPrefix, int maxKeys) throws IOException;

  /**
   * Recover trash allows the user to recover keys that were marked as deleted,
   * but not actually deleted by Ozone Manager.
   * @param volumeName - The volume name.
   * @param bucketName - The bucket name.
   * @param keyName - The key user want to recover.
   * @param destinationBucket - The bucket user want to recover to.
   * @return The result of recovering operation is success or not.
   * @throws IOException
   */
  default boolean recoverTrash(String volumeName, String bucketName,
      String keyName, String destinationBucket) throws IOException {
    return false;
  }

  /**
   *
   * @param txnApplyWaitTimeoutSeconds Max time in SECONDS to wait for all
   *                                   transactions before the prepare request
   *                                   to be applied to the OM DB.
   * @param txnApplyCheckIntervalSeconds Time in SECONDS to wait between
   *                                     successive checks for all transactions
   *                                     to be applied to the OM DB.
   * @return
   */
  default long prepareOzoneManager(
      long txnApplyWaitTimeoutSeconds, long txnApplyCheckIntervalSeconds)
      throws IOException {
    return -1;
  }

  /**
   * Check if Ozone Manager is 'prepared' at a specific Txn Id.
   * @param txnId passed in Txn Id
   * @return PrepareStatus response
   * @throws IOException on exception.
   */
  default PrepareStatusResponse getOzoneManagerPrepareStatus(long txnId)
      throws IOException {
    return PrepareStatusResponse.newBuilder()
        .setCurrentTxnIndex(-1)
        .setStatus(PrepareStatus.NOT_PREPARED)
        .build();
  }

  /**
   * Cancel the prepare state of the Ozone Manager. If ozone manager is not
   * prepared, has no effect.
   * @throws IOException on exception.
   */
  default CancelPrepareResponse cancelOzoneManagerPrepare() throws IOException {
    return CancelPrepareResponse.newBuilder().build();
  }

  /**
   * Send RPC request with or without payload to OM
   * to benchmark RPC communication performance.
   * @param payloadReq payload in request.
   * @param payloadSizeResp payload size of response.
   * @throws IOException if there is error in the RPC communication.
   * @return EchoRPCResponse.
   */
  EchoRPCResponse echoRPCReq(byte[] payloadReq,
                             int payloadSizeResp)
          throws IOException;

}<|MERGE_RESOLUTION|>--- conflicted
+++ resolved
@@ -34,6 +34,7 @@
 import org.apache.hadoop.ozone.om.helpers.OmBucketInfo;
 import org.apache.hadoop.ozone.om.helpers.OmDeleteKeys;
 import org.apache.hadoop.ozone.om.helpers.OmKeyArgs;
+import org.apache.hadoop.ozone.om.helpers.OmKeyInfo;
 import org.apache.hadoop.ozone.om.helpers.OmKeyLocationInfo;
 import org.apache.hadoop.ozone.om.helpers.OmMultipartCommitUploadPartInfo;
 import org.apache.hadoop.ozone.om.helpers.OmMultipartInfo;
@@ -45,6 +46,7 @@
 import org.apache.hadoop.ozone.om.helpers.OmTenantArgs;
 import org.apache.hadoop.ozone.om.helpers.OmVolumeArgs;
 import org.apache.hadoop.ozone.om.helpers.OpenKeySession;
+import org.apache.hadoop.ozone.om.helpers.OzoneFileStatus;
 import org.apache.hadoop.ozone.om.helpers.RepeatedOmKeyInfo;
 import org.apache.hadoop.ozone.om.helpers.S3SecretValue;
 import org.apache.hadoop.ozone.om.helpers.S3VolumeContext;
@@ -266,8 +268,6 @@
   }
 
   /**
-<<<<<<< HEAD
-=======
    * Look up for the container of an existing key.
    *
    * @param args the args of the key.
@@ -291,7 +291,6 @@
       throws IOException;
 
   /**
->>>>>>> ab91e462
    * Rename an existing key within a bucket.
    * @param args the args of the key.
    * @param toKeyName New name to be used for the Key
@@ -765,8 +764,6 @@
 
 
   /**
-<<<<<<< HEAD
-=======
    * OzoneFS api to lookup for a file.
    *
    * @param keyArgs Key args
@@ -812,7 +809,6 @@
       throws IOException;
 
   /**
->>>>>>> ab91e462
    * Add acl for Ozone object. Return true if acl is added successfully else
    * false.
    * @param obj Ozone object for which acl should be added.
