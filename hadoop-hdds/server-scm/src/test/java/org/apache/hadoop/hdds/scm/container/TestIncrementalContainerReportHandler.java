--- conflicted
+++ resolved
@@ -36,11 +36,8 @@
 import org.apache.hadoop.hdds.scm.server.SCMStorageConfig;
 import org.apache.hadoop.hdds.server.events.EventPublisher;
 import org.apache.hadoop.hdds.server.events.EventQueue;
-<<<<<<< HEAD
 import org.apache.hadoop.hdds.upgrade.HDDSLayoutVersionManager;
-=======
 import org.apache.hadoop.ozone.common.statemachine.InvalidStateTransitionException;
->>>>>>> 685ff3fc
 import org.apache.hadoop.test.GenericTestUtils;
 import org.junit.After;
 import org.junit.Assert;
@@ -68,11 +65,8 @@
   private ContainerManagerV2 containerManager;
   private ContainerStateManager containerStateManager;
   private EventPublisher publisher;
-<<<<<<< HEAD
   private HDDSLayoutVersionManager versionManager;
-=======
   private SCMContext scmContext = SCMContext.emptyContext();
->>>>>>> 685ff3fc
 
   @Before
   public void setup() throws IOException, InvalidStateTransitionException {
@@ -85,7 +79,6 @@
     NetworkTopology clusterMap = new NetworkTopologyImpl(conf);
     EventQueue eventQueue = new EventQueue();
     SCMStorageConfig storageConfig = new SCMStorageConfig(conf);
-<<<<<<< HEAD
     this.versionManager =
         Mockito.mock(HDDSLayoutVersionManager.class);
     Mockito.when(versionManager.getMetadataLayoutVersion())
@@ -94,11 +87,7 @@
         .thenReturn(maxLayoutVersion());
     this.nodeManager =
         new SCMNodeManager(conf, storageConfig, eventQueue, clusterMap,
-            versionManager);
-=======
-    this.nodeManager = new SCMNodeManager(
-        conf, storageConfig, eventQueue, clusterMap, scmContext);
->>>>>>> 685ff3fc
+            scmContext, versionManager);
 
     this.containerStateManager = new ContainerStateManager(conf);
     this.publisher = Mockito.mock(EventPublisher.class);
