--- conflicted
+++ resolved
@@ -206,7 +206,6 @@
       <scope>test</scope>
     </dependency>
     <dependency>
-<<<<<<< HEAD
       <groupId>com.codahale.metrics</groupId>
       <artifactId>metrics-core</artifactId>
       <version>3.0.2</version>
@@ -216,15 +215,8 @@
     <dependency>
       <groupId>com.github.spotbugs</groupId>
       <artifactId>spotbugs-annotations</artifactId>
-      <scope>compile</scope>
-    </dependency>
-
-=======
-      <groupId>com.github.spotbugs</groupId>
-      <artifactId>spotbugs-annotations</artifactId>
-      <scope>test</scope>
-    </dependency>
->>>>>>> 48b84c51
+      <scope>test</scope>
+    </dependency>
   </dependencies>
 
   <build>
