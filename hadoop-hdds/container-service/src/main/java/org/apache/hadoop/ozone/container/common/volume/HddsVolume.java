/*
 * Licensed to the Apache Software Foundation (ASF) under one
 * or more contributor license agreements.  See the NOTICE file
 * distributed with this work for additional information
 * regarding copyright ownership.  The ASF licenses this file
 * to you under the Apache License, Version 2.0 (the
 * "License"); you may not use this file except in compliance
 * with the License.  You may obtain a copy of the License at
 *
 *     http://www.apache.org/licenses/LICENSE-2.0
 *
 * Unless required by applicable law or agreed to in writing, software
 * distributed under the License is distributed on an "AS IS" BASIS,
 * WITHOUT WARRANTIES OR CONDITIONS OF ANY KIND, either express or implied.
 * See the License for the specific language governing permissions and
 * limitations under the License.
 */

package org.apache.hadoop.ozone.container.common.volume;

import java.io.File;
import java.io.IOException;
import java.util.List;
import java.util.concurrent.ThreadLocalRandom;
import java.util.concurrent.atomic.AtomicBoolean;
import java.util.concurrent.atomic.AtomicLong;

import org.apache.hadoop.hdds.annotation.InterfaceAudience;
import org.apache.hadoop.hdds.annotation.InterfaceStability;

import org.apache.hadoop.hdds.upgrade.HDDSLayoutFeature;
import org.apache.hadoop.ozone.container.common.utils.DatanodeStoreCache;
import org.apache.hadoop.ozone.container.common.utils.HddsVolumeUtil;
import org.apache.hadoop.ozone.container.common.utils.StorageVolumeUtil;
import org.apache.hadoop.ozone.container.upgrade.VersionedDatanodeFeatures;
import org.apache.hadoop.ozone.container.upgrade.VersionedDatanodeFeatures.SchemaV3;
import org.slf4j.Logger;
import org.slf4j.LoggerFactory;

import static org.apache.hadoop.ozone.OzoneConsts.CONTAINER_DB_NAME;
import static org.apache.hadoop.ozone.container.common.utils.HddsVolumeUtil.initPerDiskDBStore;

/**
 * HddsVolume represents volume in a datanode. {@link MutableVolumeSet}
 * maintains a list of HddsVolumes, one for each volume in the Datanode.
 * {@link VolumeInfo} in encompassed by this class.
 * <p>
 * The disk layout per volume is as follows:
 * <p>../hdds/VERSION
 * <p>{@literal ../hdds/<<clusterUuid>>/current/<<containerDir>>/<<containerID
 * >>/metadata}
 * <p>{@literal ../hdds/<<clusterUuid>>/current/<<containerDir>>/<<containerID
 * >>/<<dataDir>>}
 * <p>
<<<<<<< HEAD
 * Each hdds volume has its own VERSION file. The hdds volume will have one
 * clusterUuid directory for each SCM it is a part of (currently only one SCM is
 * supported).
 * <p>
 * During DN startup, if the VERSION file exists, we verify that the
 * clusterID in the version file matches the clusterID from SCM.
=======
>>>>>>> f94b7eb1
 */
@InterfaceAudience.Private
@InterfaceStability.Unstable
@SuppressWarnings("finalclass")
public class HddsVolume extends StorageVolume {

  private static final Logger LOG = LoggerFactory.getLogger(HddsVolume.class);

  public static final String HDDS_VOLUME_DIR = "hdds";

  private final VolumeIOStats volumeIOStats;
  private final VolumeInfoMetrics volumeInfoMetrics;

  private final AtomicLong committedBytes; // till Open containers become full

<<<<<<< HEAD
  // Mentions the type of volume
  private final VolumeType type = VolumeType.DATA_VOLUME;
=======
  // The dedicated DbVolume that the db instance of this HddsVolume resides.
  // This is optional, if null then the db instance resides on this HddsVolume.
  private DbVolume dbVolume;
  // The subdirectory with storageID as its name, used to build the
  // container db path. This is initialized only once together with dbVolume,
  // and stored as a member to prevent spawning lots of File objects.
  private File dbParentDir;
  private AtomicBoolean dbLoaded = new AtomicBoolean(false);
>>>>>>> f94b7eb1

  /**
   * Builder for HddsVolume.
   */
  public static class Builder extends StorageVolume.Builder<Builder> {

    public Builder(String volumeRootStr) {
      super(volumeRootStr, HDDS_VOLUME_DIR);
    }

    @Override
    public Builder getThis() {
      return this;
    }

    public HddsVolume build() throws IOException {
      return new HddsVolume(this);
    }
  }

  private HddsVolume(Builder b) throws IOException {
    super(b);

    if (!b.getFailedVolume()) {
      this.volumeIOStats = new VolumeIOStats(b.getVolumeRootStr());
      this.volumeInfoMetrics =
          new VolumeInfoMetrics(b.getVolumeRootStr(), this);
      this.committedBytes = new AtomicLong(0);

      LOG.info("Creating HddsVolume: {} of storage type : {} capacity : {}",
          getStorageDir(), b.getStorageType(), getVolumeInfo().getCapacity());

      initialize();
    } else {
      // Builder is called with failedVolume set, so create a failed volume
      // HddsVolume Object.
      volumeIOStats = null;
<<<<<<< HEAD
      volumeInfoMetrics = null;
      storageID = UUID.randomUUID().toString();
      state = VolumeState.FAILED;
=======
>>>>>>> f94b7eb1
      committedBytes = null;
    }

  }

<<<<<<< HEAD
  /**
   * Initializes the volume.
   * Creates the Version file if not present,
   * otherwise returns with IOException.
   *
   * @throws IOException
   */
  private void initialize() throws IOException {
    VolumeState intialVolumeState = analyzeVolumeState();
    switch (intialVolumeState) {
    case NON_EXISTENT:
      // Root directory does not exist. Create it.
      if (!getStorageDir().mkdirs()) {
        throw new IOException("Cannot create directory " + getStorageDir());
      }
      setState(VolumeState.NOT_FORMATTED);
      createVersionFile();
      break;
    case NOT_FORMATTED:
      // Version File does not exist. Create it.
      createVersionFile();
      break;
    case NOT_INITIALIZED:
      // Version File exists. Verify its correctness and update property fields.
      readVersionFile();
      setState(VolumeState.NORMAL);
      break;
    case INCONSISTENT:
      // Volume Root is in an inconsistent state. Skip loading this volume.
      throw new IOException("Volume is in an " + VolumeState.INCONSISTENT +
          " state. Skipped loading volume: " + getStorageDir().getPath());
    default:
      throw new IOException("Unrecognized initial state : " +
          intialVolumeState + "of volume : " + getStorageDir());
    }
  }

  private VolumeState analyzeVolumeState() {
    if (!getStorageDir().exists()) {
      // Volume Root does not exist.
      return VolumeState.NON_EXISTENT;
    }
    if (!getStorageDir().isDirectory()) {
      // Volume Root exists but is not a directory.
      LOG.warn("Volume {} exists but is not a directory,"
              + " current volume state: {}.",
          getStorageDir().getPath(), VolumeState.INCONSISTENT);
      return VolumeState.INCONSISTENT;
    }
    File[] files = getStorageDir().listFiles();
    if (files == null || files.length == 0) {
      // Volume Root exists and is empty.
      return VolumeState.NOT_FORMATTED;
    }
    if (!getVersionFile().exists()) {
      // Volume Root is non empty but VERSION file does not exist.
      LOG.warn("VERSION file does not exist in volume {},"
              + " current volume state: {}.",
          getStorageDir().getPath(), VolumeState.INCONSISTENT);
      return VolumeState.INCONSISTENT;
    }
    // Volume Root and VERSION file exist.
    return VolumeState.NOT_INITIALIZED;
  }

  public void format(String cid) throws IOException {
    Preconditions.checkNotNull(cid, "clusterID cannot be null while " +
        "formatting Volume");
    this.clusterID = cid;
    initialize();
  }

  /**
   * Create Version File and write property fields into it.
   *
   * @throws IOException
   */
  private void createVersionFile() throws IOException {
    this.storageID = HddsVolumeUtil.generateUuid();
    this.cTime = Time.now();
    this.layoutVersion = getLatestVersion().getVersion();

    if (this.clusterID == null || datanodeUuid == null) {
      // HddsDatanodeService does not have the cluster information yet. Wait
      // for registration with SCM.
      LOG.debug("ClusterID not available. Cannot format the volume {}",
          getStorageDir().getPath());
      setState(VolumeState.NOT_FORMATTED);
    } else {
      // Write the version file to disk.
      writeVersionFile();
      setState(VolumeState.NORMAL);
    }
  }

  private void writeVersionFile() throws IOException {
    Preconditions.checkNotNull(this.storageID,
        "StorageID cannot be null in Version File");
    Preconditions.checkNotNull(this.clusterID,
        "ClusterID cannot be null in Version File");
    Preconditions.checkNotNull(this.datanodeUuid,
        "DatanodeUUID cannot be null in Version File");
    Preconditions.checkArgument(this.cTime > 0,
        "Creation Time should be positive");
    Preconditions.checkArgument(this.layoutVersion ==
            getLatestVersion().getVersion(),
        "Version File should have the latest LayOutVersion");

    File versionFile = getVersionFile();
    LOG.debug("Writing Version file to disk, {}", versionFile);

    DatanodeVersionFile dnVersionFile = new DatanodeVersionFile(this.storageID,
        this.clusterID, this.datanodeUuid, this.cTime, this.layoutVersion);
    dnVersionFile.createVersionFile(versionFile);
  }

  /**
   * Read Version File and update property fields.
   * Get common storage fields.
   * Should be overloaded if additional fields need to be read.
   *
   * @throws IOException on error
   */
  private void readVersionFile() throws IOException {
    File versionFile = getVersionFile();
    Properties props = DatanodeVersionFile.readFrom(versionFile);
    if (props.isEmpty()) {
      throw new InconsistentStorageStateException(
          "Version file " + versionFile + " is missing");
=======
  @Override
  public void createWorkingDir(String workingDirName,
      MutableVolumeSet dbVolumeSet) throws IOException {
    super.createWorkingDir(workingDirName, dbVolumeSet);

    // Create DB store for a newly formatted volume
    if (VersionedDatanodeFeatures.isFinalized(
        HDDSLayoutFeature.DATANODE_SCHEMA_V3)) {
      createDbStore(dbVolumeSet);
>>>>>>> f94b7eb1
    }
  }

  public File getHddsRootDir() {
    return super.getStorageDir();
  }

<<<<<<< HEAD
  @Override
  public String getStorageID() {
    return storageID;
  }

  public String getClusterID() {
    return clusterID;
  }

  public String getDatanodeUuid() {
    return datanodeUuid;
  }

  public long getCTime() {
    return cTime;
  }

  public int getLayoutVersion() {
    return layoutVersion;
  }

  public VolumeType getType() {
    return type;
  }

  public VolumeState getStorageState() {
    return state;
  }

  public void setState(VolumeState state) {
    this.state = state;
  }

  public boolean isFailed() {
    return (state == VolumeState.FAILED);
  }

=======
>>>>>>> f94b7eb1
  public VolumeIOStats getVolumeIOStats() {
    return volumeIOStats;
  }

  public VolumeInfoMetrics getVolumeInfoStats() {
    return volumeInfoMetrics;
  }

  @Override
  public void failVolume() {
    super.failVolume();
    if (volumeIOStats != null) {
      volumeIOStats.unregister();
    }
<<<<<<< HEAD
    if (volumeInfoMetrics != null) {
      volumeInfoMetrics.unregister();
    }
=======
    closeDbStore();
>>>>>>> f94b7eb1
  }

  @Override
  public void shutdown() {
    super.shutdown();
    if (volumeIOStats != null) {
      volumeIOStats.unregister();
    }
<<<<<<< HEAD
    if (volumeInfoMetrics != null) {
      volumeInfoMetrics.unregister();
    }
  }

  /**
   * VolumeState represents the different states a HddsVolume can be in.
   * NORMAL          =&gt; Volume can be used for storage
   * FAILED          =&gt; Volume has failed due and can no longer be used for
   * storing containers.
   * NON_EXISTENT    =&gt; Volume Root dir does not exist
   * INCONSISTENT    =&gt; Volume Root dir is not empty but VERSION file is
   * missing or Volume Root dir is not a directory
   * NOT_FORMATTED   =&gt; Volume Root exists but not formatted(no VERSION file)
   * NOT_INITIALIZED =&gt; VERSION file exists but has not been verified for
   * correctness.
   */
  public enum VolumeState {
    NORMAL,
    FAILED,
    NON_EXISTENT,
    INCONSISTENT,
    NOT_FORMATTED,
    NOT_INITIALIZED
=======
    closeDbStore();
>>>>>>> f94b7eb1
  }

  /**
   * add "delta" bytes to committed space in the volume.
   *
   * @param delta bytes to add to committed space counter
   * @return bytes of committed space
   */
  public long incCommittedBytes(long delta) {
    return committedBytes.addAndGet(delta);
  }

  /**
   * return the committed space in the volume.
   *
   * @return bytes of committed space
   */
  public long getCommittedBytes() {
    return committedBytes.get();
  }

  public void setDbVolume(DbVolume dbVolume) {
    this.dbVolume = dbVolume;
  }

  public DbVolume getDbVolume() {
    return this.dbVolume;
  }

  public File getDbParentDir() {
    return this.dbParentDir;
  }

  public boolean isDbLoaded() {
    return dbLoaded.get();
  }

  public void loadDbStore() throws IOException {
    // DN startup for the first time, not registered yet,
    // so the DbVolume is not formatted.
    if (!getStorageState().equals(VolumeState.NORMAL)) {
      return;
    }

    // DB is already loaded
    if (dbLoaded.get()) {
      LOG.warn("Schema V3 db is already loaded from {} for volume {}",
          getDbParentDir(), getStorageID());
      return;
    }

    File clusterIdDir = new File(dbVolume == null ?
        getStorageDir() : dbVolume.getStorageDir(),
        getClusterID());
    if (!clusterIdDir.exists()) {
      throw new IOException("Working dir " + clusterIdDir.getAbsolutePath() +
          " not created for HddsVolume: " + getStorageDir().getAbsolutePath());
    }

    File storageIdDir = new File(clusterIdDir, getStorageID());
    if (!storageIdDir.exists()) {
      throw new IOException("Db parent dir " + storageIdDir.getAbsolutePath() +
          " not found for HddsVolume: " + getStorageDir().getAbsolutePath());
    }

    File containerDBFile = new File(storageIdDir, CONTAINER_DB_NAME);
    if (!containerDBFile.exists()) {
      throw new IOException("Db dir " + storageIdDir.getAbsolutePath() +
          " not found for HddsVolume: " + getStorageDir().getAbsolutePath());
    }

    String containerDBPath = containerDBFile.getAbsolutePath();
    try {
      initPerDiskDBStore(containerDBPath, getConf());
    } catch (IOException e) {
      throw new IOException("Can't init db instance under path "
          + containerDBPath + " for volume " + getStorageID(), e);
    }

    dbParentDir = storageIdDir;
    dbLoaded.set(true);
    LOG.info("SchemaV3 db is loaded at {} for volume {}", containerDBPath,
        getStorageID());
  }

  /**
   * Pick a DbVolume for HddsVolume and init db instance.
   * Use the HddsVolume directly if no DbVolume found.
   * @param dbVolumeSet
   */
  public void createDbStore(MutableVolumeSet dbVolumeSet) throws IOException {
    DbVolume chosenDbVolume = null;
    File clusterIdDir;
    String workingDir = getWorkingDir() == null ? getClusterID() :
        getWorkingDir();

    if (dbVolumeSet == null || dbVolumeSet.getVolumesList().isEmpty()) {
      // No extra db volumes specified, just create db under the HddsVolume.
      clusterIdDir = new File(getStorageDir(), workingDir);
    } else {
      // Randomly choose a DbVolume for simplicity.
      List<DbVolume> dbVolumeList = StorageVolumeUtil.getDbVolumesList(
          dbVolumeSet.getVolumesList());
      chosenDbVolume = dbVolumeList.get(
          ThreadLocalRandom.current().nextInt(dbVolumeList.size()));
      clusterIdDir = new File(chosenDbVolume.getStorageDir(), workingDir);
    }

    if (!clusterIdDir.exists()) {
      throw new IOException("The working dir "
          + clusterIdDir.getAbsolutePath() + " is missing for volume "
          + getStorageID());
    }

    // Init subdir with the storageID of HddsVolume.
    File storageIdDir = new File(clusterIdDir, getStorageID());
    if (!storageIdDir.mkdirs() && !storageIdDir.exists()) {
      throw new IOException("Can't make subdir under "
          + clusterIdDir.getAbsolutePath() + " for volume "
          + getStorageID());
    }

    // Create the db instance for HddsVolume under the subdir above.
    String containerDBPath = new File(storageIdDir, CONTAINER_DB_NAME)
        .getAbsolutePath();
    try {
      HddsVolumeUtil.initPerDiskDBStore(containerDBPath, getConf());
      dbLoaded.set(true);
      LOG.info("SchemaV3 db is created and loaded at {} for volume {}",
          containerDBPath, getStorageID());
    } catch (IOException e) {
      String errMsg = "Can't create db instance under path "
          + containerDBPath + " for volume " + getStorageID();
      LOG.error(errMsg, e);
      throw new IOException(errMsg);
    }

    // Set the dbVolume and dbParentDir of the HddsVolume for db path lookup.
    dbVolume = chosenDbVolume;
    dbParentDir = storageIdDir;
    if (chosenDbVolume != null) {
      chosenDbVolume.addHddsDbStorePath(getStorageID(), containerDBPath);
    }

    // If SchemaV3 is disabled, close the DB instance
    if (!SchemaV3.isFinalizedAndEnabled(getConf())) {
      closeDbStore();
    }
  }

  private void closeDbStore() {
    if (!dbLoaded.get()) {
      return;
    }

    String containerDBPath = new File(dbParentDir, CONTAINER_DB_NAME)
        .getAbsolutePath();
    DatanodeStoreCache.getInstance().removeDB(containerDBPath);
    dbLoaded.set(false);
    LOG.info("SchemaV3 db is stopped at {} for volume {}", containerDBPath,
        getStorageID());
  }
}<|MERGE_RESOLUTION|>--- conflicted
+++ resolved
@@ -52,15 +52,12 @@
  * <p>{@literal ../hdds/<<clusterUuid>>/current/<<containerDir>>/<<containerID
  * >>/<<dataDir>>}
  * <p>
-<<<<<<< HEAD
  * Each hdds volume has its own VERSION file. The hdds volume will have one
  * clusterUuid directory for each SCM it is a part of (currently only one SCM is
  * supported).
  * <p>
  * During DN startup, if the VERSION file exists, we verify that the
  * clusterID in the version file matches the clusterID from SCM.
-=======
->>>>>>> f94b7eb1
  */
 @InterfaceAudience.Private
 @InterfaceStability.Unstable
@@ -76,10 +73,8 @@
 
   private final AtomicLong committedBytes; // till Open containers become full
 
-<<<<<<< HEAD
   // Mentions the type of volume
   private final VolumeType type = VolumeType.DATA_VOLUME;
-=======
   // The dedicated DbVolume that the db instance of this HddsVolume resides.
   // This is optional, if null then the db instance resides on this HddsVolume.
   private DbVolume dbVolume;
@@ -88,7 +83,6 @@
   // and stored as a member to prevent spawning lots of File objects.
   private File dbParentDir;
   private AtomicBoolean dbLoaded = new AtomicBoolean(false);
->>>>>>> f94b7eb1
 
   /**
    * Builder for HddsVolume.
@@ -113,6 +107,7 @@
     super(b);
 
     if (!b.getFailedVolume()) {
+      this.setState(VolumeState.NOT_INITIALIZED);
       this.volumeIOStats = new VolumeIOStats(b.getVolumeRootStr());
       this.volumeInfoMetrics =
           new VolumeInfoMetrics(b.getVolumeRootStr(), this);
@@ -125,149 +120,14 @@
     } else {
       // Builder is called with failedVolume set, so create a failed volume
       // HddsVolume Object.
+      this.setState(VolumeState.FAILED);
       volumeIOStats = null;
-<<<<<<< HEAD
       volumeInfoMetrics = null;
-      storageID = UUID.randomUUID().toString();
-      state = VolumeState.FAILED;
-=======
->>>>>>> f94b7eb1
       committedBytes = null;
     }
 
   }
 
-<<<<<<< HEAD
-  /**
-   * Initializes the volume.
-   * Creates the Version file if not present,
-   * otherwise returns with IOException.
-   *
-   * @throws IOException
-   */
-  private void initialize() throws IOException {
-    VolumeState intialVolumeState = analyzeVolumeState();
-    switch (intialVolumeState) {
-    case NON_EXISTENT:
-      // Root directory does not exist. Create it.
-      if (!getStorageDir().mkdirs()) {
-        throw new IOException("Cannot create directory " + getStorageDir());
-      }
-      setState(VolumeState.NOT_FORMATTED);
-      createVersionFile();
-      break;
-    case NOT_FORMATTED:
-      // Version File does not exist. Create it.
-      createVersionFile();
-      break;
-    case NOT_INITIALIZED:
-      // Version File exists. Verify its correctness and update property fields.
-      readVersionFile();
-      setState(VolumeState.NORMAL);
-      break;
-    case INCONSISTENT:
-      // Volume Root is in an inconsistent state. Skip loading this volume.
-      throw new IOException("Volume is in an " + VolumeState.INCONSISTENT +
-          " state. Skipped loading volume: " + getStorageDir().getPath());
-    default:
-      throw new IOException("Unrecognized initial state : " +
-          intialVolumeState + "of volume : " + getStorageDir());
-    }
-  }
-
-  private VolumeState analyzeVolumeState() {
-    if (!getStorageDir().exists()) {
-      // Volume Root does not exist.
-      return VolumeState.NON_EXISTENT;
-    }
-    if (!getStorageDir().isDirectory()) {
-      // Volume Root exists but is not a directory.
-      LOG.warn("Volume {} exists but is not a directory,"
-              + " current volume state: {}.",
-          getStorageDir().getPath(), VolumeState.INCONSISTENT);
-      return VolumeState.INCONSISTENT;
-    }
-    File[] files = getStorageDir().listFiles();
-    if (files == null || files.length == 0) {
-      // Volume Root exists and is empty.
-      return VolumeState.NOT_FORMATTED;
-    }
-    if (!getVersionFile().exists()) {
-      // Volume Root is non empty but VERSION file does not exist.
-      LOG.warn("VERSION file does not exist in volume {},"
-              + " current volume state: {}.",
-          getStorageDir().getPath(), VolumeState.INCONSISTENT);
-      return VolumeState.INCONSISTENT;
-    }
-    // Volume Root and VERSION file exist.
-    return VolumeState.NOT_INITIALIZED;
-  }
-
-  public void format(String cid) throws IOException {
-    Preconditions.checkNotNull(cid, "clusterID cannot be null while " +
-        "formatting Volume");
-    this.clusterID = cid;
-    initialize();
-  }
-
-  /**
-   * Create Version File and write property fields into it.
-   *
-   * @throws IOException
-   */
-  private void createVersionFile() throws IOException {
-    this.storageID = HddsVolumeUtil.generateUuid();
-    this.cTime = Time.now();
-    this.layoutVersion = getLatestVersion().getVersion();
-
-    if (this.clusterID == null || datanodeUuid == null) {
-      // HddsDatanodeService does not have the cluster information yet. Wait
-      // for registration with SCM.
-      LOG.debug("ClusterID not available. Cannot format the volume {}",
-          getStorageDir().getPath());
-      setState(VolumeState.NOT_FORMATTED);
-    } else {
-      // Write the version file to disk.
-      writeVersionFile();
-      setState(VolumeState.NORMAL);
-    }
-  }
-
-  private void writeVersionFile() throws IOException {
-    Preconditions.checkNotNull(this.storageID,
-        "StorageID cannot be null in Version File");
-    Preconditions.checkNotNull(this.clusterID,
-        "ClusterID cannot be null in Version File");
-    Preconditions.checkNotNull(this.datanodeUuid,
-        "DatanodeUUID cannot be null in Version File");
-    Preconditions.checkArgument(this.cTime > 0,
-        "Creation Time should be positive");
-    Preconditions.checkArgument(this.layoutVersion ==
-            getLatestVersion().getVersion(),
-        "Version File should have the latest LayOutVersion");
-
-    File versionFile = getVersionFile();
-    LOG.debug("Writing Version file to disk, {}", versionFile);
-
-    DatanodeVersionFile dnVersionFile = new DatanodeVersionFile(this.storageID,
-        this.clusterID, this.datanodeUuid, this.cTime, this.layoutVersion);
-    dnVersionFile.createVersionFile(versionFile);
-  }
-
-  /**
-   * Read Version File and update property fields.
-   * Get common storage fields.
-   * Should be overloaded if additional fields need to be read.
-   *
-   * @throws IOException on error
-   */
-  private void readVersionFile() throws IOException {
-    File versionFile = getVersionFile();
-    Properties props = DatanodeVersionFile.readFrom(versionFile);
-    if (props.isEmpty()) {
-      throw new InconsistentStorageStateException(
-          "Version file " + versionFile + " is missing");
-=======
   @Override
   public void createWorkingDir(String workingDirName,
       MutableVolumeSet dbVolumeSet) throws IOException {
@@ -277,7 +137,6 @@
     if (VersionedDatanodeFeatures.isFinalized(
         HDDSLayoutFeature.DATANODE_SCHEMA_V3)) {
       createDbStore(dbVolumeSet);
->>>>>>> f94b7eb1
     }
   }
 
@@ -285,46 +144,10 @@
     return super.getStorageDir();
   }
 
-<<<<<<< HEAD
-  @Override
-  public String getStorageID() {
-    return storageID;
-  }
-
-  public String getClusterID() {
-    return clusterID;
-  }
-
-  public String getDatanodeUuid() {
-    return datanodeUuid;
-  }
-
-  public long getCTime() {
-    return cTime;
-  }
-
-  public int getLayoutVersion() {
-    return layoutVersion;
-  }
-
   public VolumeType getType() {
     return type;
   }
 
-  public VolumeState getStorageState() {
-    return state;
-  }
-
-  public void setState(VolumeState state) {
-    this.state = state;
-  }
-
-  public boolean isFailed() {
-    return (state == VolumeState.FAILED);
-  }
-
-=======
->>>>>>> f94b7eb1
   public VolumeIOStats getVolumeIOStats() {
     return volumeIOStats;
   }
@@ -339,13 +162,10 @@
     if (volumeIOStats != null) {
       volumeIOStats.unregister();
     }
-<<<<<<< HEAD
     if (volumeInfoMetrics != null) {
       volumeInfoMetrics.unregister();
     }
-=======
     closeDbStore();
->>>>>>> f94b7eb1
   }
 
   @Override
@@ -354,34 +174,10 @@
     if (volumeIOStats != null) {
       volumeIOStats.unregister();
     }
-<<<<<<< HEAD
     if (volumeInfoMetrics != null) {
       volumeInfoMetrics.unregister();
     }
-  }
-
-  /**
-   * VolumeState represents the different states a HddsVolume can be in.
-   * NORMAL          =&gt; Volume can be used for storage
-   * FAILED          =&gt; Volume has failed due and can no longer be used for
-   * storing containers.
-   * NON_EXISTENT    =&gt; Volume Root dir does not exist
-   * INCONSISTENT    =&gt; Volume Root dir is not empty but VERSION file is
-   * missing or Volume Root dir is not a directory
-   * NOT_FORMATTED   =&gt; Volume Root exists but not formatted(no VERSION file)
-   * NOT_INITIALIZED =&gt; VERSION file exists but has not been verified for
-   * correctness.
-   */
-  public enum VolumeState {
-    NORMAL,
-    FAILED,
-    NON_EXISTENT,
-    INCONSISTENT,
-    NOT_FORMATTED,
-    NOT_INITIALIZED
-=======
     closeDbStore();
->>>>>>> f94b7eb1
   }
 
   /**
